/**
 * @module Codex Editor Tools Submodule
 *
 * Creates Instances from Plugins and binds external config to the instances
 */

/**
 * Load user defined tools
 * Tools must contain the following important objects:
 *
 * @typedef {Object} ToolsConfig
 * @property {String} iconClassname - this a icon in toolbar
 * @property {Boolean} displayInToolbox - will be displayed in toolbox. Default value is TRUE
 * @property {Boolean} enableLineBreaks - inserts new block or break lines. Default value is FALSE
 */

/**
 * @todo update according to current API
 *
 * @typedef {Object} Tool
 * @property render
 * @property save
 * @property settings
 * @property validate
 */

/**
 * Class properties:
 *
 * @property {String} name - name of this module
 * @property {Object[]} toolInstances - list of tool instances
 * @property {Tools[]} available - available Tools
 * @property {Tools[]} unavailable - unavailable Tools
 * @property {Object} toolsClasses - all classes
 * @property {EditorConfig} config - Editor config
 */
let util = require('../util');

class Tools {

    /**
     * Returns available Tools
     * @return {Tool[]}
     */
    get available() {

        return this.toolsAvailable;

    }

    /**
     * Returns unavailable Tools
     * @return {Tool[]}
     */
    get unavailable() {

        return this.toolsUnavailable;

    }

    /**
     * @param Editor
     * @param Editor.modules {@link CodexEditor#moduleInstances}
     * @param Editor.config {@link CodexEditor#configuration}
     */
    set state(Editor) {

        this.Editor = Editor;

    }

    /**
     * If config wasn't passed by user
     * @return {ToolsConfig}
     */
    get defaultConfig() {

        return {
            iconClassName : 'default-icon',
            displayInToolbox : false,
            enableLineBreaks : false
        };

    }

    /**
     * @constructor
     *
     * @param {ToolsConfig} config
     */
    constructor({ config }) {

        this.config = config;

        this.toolClasses = {};
        this.toolsAvailable = {};
        this.toolsUnavailable = {};

    }

    /**
     * Creates instances via passed or default configuration
     * @return {boolean}
     */
    prepare() {

        let self = this;

        if (!this.config.hasOwnProperty('tools')) {

            return Promise.reject("Can't start without tools");

        }

        for(let toolName in this.config.tools) {

            this.toolClasses[toolName] = this.config.tools[toolName];

        }

        /**
         * getting classes that has prepare method
         */
        let sequenceData = this.getListOfPrepareFunctions();

        /**
         * if sequence data contains nothing then resolve current chain and run other module prepare
         */
        if (sequenceData.length === 0) {

            return Promise.resolve();

        }

        /**
         * to see how it works {@link Util#sequence}
         */
        return util.sequence(sequenceData, (data) => {

            this.success(data);

        }, (data) => {

            this.fallback(data);

        });

    }

    /**
     * Binds prepare function of plugins with user or default config
     * @return {Array} list of functions that needs to be fired sequently
     */
    getListOfPrepareFunctions() {

        let toolPreparationList = [];

        for(let toolName in this.toolClasses) {

            let toolClass = this.toolClasses[toolName];

            if (typeof toolClass.prepare === 'function') {

                toolPreparationList.push({
                    function : toolClass.prepare,
                    data : {
                        toolName
                    }
                });

            }

        }

        return toolPreparationList;

    }

    /**
     * @param {ChainData.data} data - append tool to available list
     */
    success(data) {

        this.toolsAvailable[data.toolName] = this.toolClasses[data.toolName];

    }

    /**
     * @param {ChainData.data} data - append tool to unavailable list
     */
    fallback(data) {

        this.toolsUnavailable[data.toolName] = this.toolClasses[data.toolName];

    }

    /**
     * Returns all tools
     * @return {Array}
     */
    getTools() {

        return this.toolInstances;

    }

<<<<<<< HEAD
    /**
     * Return tool`a instance
     *
     * @param {String} tool — tool name
     * @param {Object} data — initial data
     *
     * @todo throw exceptions if tool doesnt exist
     *
     */
    construct(tool, data) {

        let plugin = this.toolClasses[tool],
            config = this.config.toolsConfig[tool];

        let instance = new plugin(data, config);

        return instance;

    }

};
=======
}

module.exports = Tools;
>>>>>>> 56e16413
<|MERGE_RESOLUTION|>--- conflicted
+++ resolved
@@ -104,8 +104,6 @@
      */
     prepare() {
 
-        let self = this;
-
         if (!this.config.hasOwnProperty('tools')) {
 
             return Promise.reject("Can't start without tools");
@@ -204,7 +202,6 @@
 
     }
 
-<<<<<<< HEAD
     /**
      * Return tool`a instance
      *
@@ -225,9 +222,6 @@
 
     }
 
-};
-=======
 }
 
-module.exports = Tools;
->>>>>>> 56e16413
+module.exports = Tools;