--- conflicted
+++ resolved
@@ -1,15 +1,10 @@
 # Changelog
 
-<<<<<<< HEAD
-### 2.12.4
-
-- `Improvements` — Make internal inline tools\` names more unique
-=======
 ### 2.12.4 
 
 - `Fix` — Do not start multi-block selection on Toolbox and Inline Toolbar [#646](https://github.com/codex-team/editor.js/issues/646)
 - `Fix` — Minor fixes of caret behaviour [#663](https://github.com/codex-team/editor.js/issues/663)
->>>>>>> a7508946
+- `Improvements` — Make internal inline tools\` names more unique [#637](https://github.com/codex-team/editor.js/issues/637)
 
 ### 2.12.3
 
